// Copyright 2021 Google LLC
// Copyright 2021 @filterpaper
// Copyright 2023 Pablo Martinez (@elpekenin) <elpekenin@elpekenin.dev>
// Copyright 2024 Guillaume Stordeur <guillaume.stordeur@gmail.com>
// SPDX-License-Identifier: Apache-2.0
// Original source: https://getreuer.info/posts/keyboards/autocorrection

#include "sequence_transform.h"
#include "sequence_transform_data.h"
#include <string.h>
#include "keycodes.h"
#include "quantum.h"
#include "quantum_keycodes.h"
#include "keycode_config.h"
<<<<<<< HEAD
#include "print.h"
#include "utils.h"

=======
#include "send_string.h"
#include "action_util.h"
#include "print.h"
#include "utils.h"

// todo: compute max in script
#define SEQUENCE_TRANSFORM_DICTIONARY_SIZE DICTIONARY_SIZE
#define SPECIAL_KEY_COUNT SEQUENCE_TRANSFORM_COUNT
#define SPECIAL_KEY_TRIECODE_0 0x0100
>>>>>>> 5e0cddce
#define TDATA(L) pgm_read_word(&trie->data[L])
#define CDATA(L) pgm_read_byte(&trie->completions[L])

// todo: script should define these directly in generated .h
#define SEQUENCE_MAX_LENGTH MAGICKEY_MAX_LENGTH
#define SPECIAL_KEY_COUNT 2
#define SPECIAL_KEY_TRIECODE_0 0x0100
#define TRIE_MATCH_BIT      0x8000
#define TRIE_BRANCH_BIT     0x4000
#define TRIE_CODE_MASK      0x3FFF

//////////////////////////////////////////////////////////////////////////////////////////
// Add KC_SPC on timeout
#if SEQUENCE_TRANSFORM_IDLE_TIMEOUT > 0
static uint32_t sequence_timer = 0;
void sequence_transform_task(void)
{
    if (timer_elapsed32(sequence_timer) > SEQUENCE_TRANSFORM_IDLE_TIMEOUT) {
        reset_buffer();
        sequence_timer = timer_read32();
    }
}
#endif

//////////////////////////////////////////////////////////////////
// Key history buffer
static uint16_t key_buffer[SEQUENCE_MAX_LENGTH] = {KC_SPC};
static uint16_t key_buffer_size = 1;

//////////////////////////////////////////////////////////////////
// Trie node and completion data
static trie_t trie = {
    DICTIONARY_SIZE,
    magickey_data,
    COMPLETIONS_SIZE,
    magickey_completions_data
};

/**
 * @brief determine if context_magic should process this keypress,
 *        and remove any mods from keycode.
 *
 * @param keycode Keycode registered by matrix press, per keymap
 * @param record keyrecord_t structure
 * @param mods allow processing of mod status
 * @return true Allow context_magic
 * @return false Stop processing and escape from context_magic.
 */
bool process_check(uint16_t *keycode, keyrecord_t *record, uint8_t *mods)
{
    // See quantum_keycodes.h for reference on these matched ranges.
    switch (*keycode) {
        // Exclude these keycodes from processing.
        case KC_LSFT:
        case KC_RSFT:
        case KC_CAPS:
        case QK_TO ... QK_TO_MAX:
        case QK_MOMENTARY ... QK_MOMENTARY_MAX:
        case QK_DEF_LAYER ... QK_DEF_LAYER_MAX:
        case QK_TOGGLE_LAYER ... QK_TOGGLE_LAYER_MAX:
        case QK_ONE_SHOT_LAYER ... QK_ONE_SHOT_LAYER_MAX:
        case QK_LAYER_TAP_TOGGLE ... QK_LAYER_TAP_TOGGLE_MAX:
        case QK_LAYER_MOD ... QK_LAYER_MOD_MAX:
        case QK_ONE_SHOT_MOD ... QK_ONE_SHOT_MOD_MAX:
            return false;

        // bake shift mod into keycode symbols
        case KC_1 ... KC_SLASH:
            if (*mods & MOD_MASK_SHIFT) {
                *keycode |= QK_LSFT;
            }
            return true;
        // Clear shift for alphas
        case LSFT(KC_A) ... LSFT(KC_Z):
        case RSFT(KC_A) ... RSFT(KC_Z):
            if (*keycode >= QK_LSFT && *keycode <= (QK_LSFT + 255)) {
                *mods |= MOD_LSFT;
            } else {
                *mods |= MOD_RSFT;
            }
            *keycode = QK_MODS_GET_BASIC_KEYCODE(*keycode); // Get the basic keycode.
            return true;
#ifndef NO_ACTION_TAPPING
        // Exclude tap-hold keys when they are held down
        // and mask for base keycode when they are tapped.
        case QK_LAYER_TAP ... QK_LAYER_TAP_MAX:
#    ifdef NO_ACTION_LAYER
            // Exclude Layer Tap, if layers are disabled
            // but action tapping is still enabled.
            return false;
#    else
            // Exclude hold keycode
            if (!record->tap.count) {
                return false;
            }
            *keycode = QK_LAYER_TAP_GET_TAP_KEYCODE(*keycode);
            break;
#    endif
        case QK_MOD_TAP ... QK_MOD_TAP_MAX:
            // Exclude hold keycode
            if (!record->tap.count) {
                return false;
            }
            *keycode = QK_MOD_TAP_GET_TAP_KEYCODE(*keycode);
            if (*mods & MOD_MASK_SHIFT) {
                *keycode |= QK_LSFT;
            }
            break;
#else
        case QK_MOD_TAP ... QK_MOD_TAP_MAX:
        case QK_LAYER_TAP ... QK_LAYER_TAP_MAX:
            // Exclude if disabled
            return false;
#endif
        // Exclude swap hands keys when they are held down
        // and mask for base keycode when they are tapped.
        case QK_SWAP_HANDS ... QK_SWAP_HANDS_MAX:
#ifdef SWAP_HANDS_ENABLE
            // Note: IS_SWAP_HANDS_KEYCODE() actually tests for the special action keycodes like SH_TOGG, SH_TT, ...,
            // which currently overlap the SH_T(kc) range.
            if (IS_SWAP_HANDS_KEYCODE(*keycode)
#    ifndef NO_ACTION_TAPPING
                || !record->tap.count
#    endif // NO_ACTION_TAPPING
            ) {
                return false;
            }
            *keycode = QK_SWAP_HANDS_GET_TAP_KEYCODE(*keycode);
            break;
#else
            // Exclude if disabled
            return false;
#endif
    }
    // Disable autocorrect while a mod other than shift is active.
    if ((*mods & ~MOD_MASK_SHIFT) != 0) {
#ifdef SEQUENCE_TRANSFORM_LOG_GENERAL
        uprintf("clearing buffer (mods: 0x%04X)\n", *mods);
#endif
        reset_buffer();
        return false;
    }

    return true;
}

/**
 * @brief Add keycode to our key buffer.
 *
 * @param keycode Keycode registered by matrix press, per keymap
 */
void enqueue_keycode(uint16_t keycode)
{
    // Store all alpha chars as lowercase
    const bool shifted = keycode & QK_LSFT;
    const uint8_t lowkey = keycode & 0xFF;
    if (shifted && IS_ALPHA_KEYCODE(lowkey))
        keycode = lowkey;
    // Rotate oldest character if buffer is full.
    if (key_buffer_size >= SEQUENCE_MAX_LENGTH) {
        memmove(key_buffer, key_buffer + 1, sizeof(uint16_t) * (SEQUENCE_MAX_LENGTH - 1));
        key_buffer_size = SEQUENCE_MAX_LENGTH - 1;
    }
    key_buffer[key_buffer_size++] = keycode;
#ifdef SEQUENCE_TRANSFORM_LOG_GENERAL
    uprintf("buffer: |");
    for (int i = 0; i < key_buffer_size; ++i) {
        uprintf("%c", keycode_to_char(key_buffer[i]));
    }
    uprintf("| (%d)\n", key_buffer_size);
#endif
}

//////////////////////////////////////////////////////////////////
void reset_buffer(void)
{
    key_buffer[0] = KC_SPC;
    key_buffer_size = 1;
}
/**
 * @brief Remove num keys from our buffer.
 *
 * @param num number of keys to remove
 */
void dequeue_keycodes(uint8_t num)
{
    key_buffer_size -= MIN(num, key_buffer_size);
    if (!key_buffer_size)
        reset_buffer();
}

/**
 * @brief Find longest chain in trie matching our current key_buffer.
 *
 * @param trie   trie_t struct containing trie data/size
 * @param res    result containing current best
 * @param offset current offset in trie data
 * @param depth  current depth in trie
 * @return       true if match found
 */
bool find_longest_chain(trie_t *trie, trie_search_result_t *res, uint16_t offset, uint8_t depth)
{
    // Sanity checks
    if (offset >= trie->data_size) {
        uprintf("find_longest_chain() Error: tried reading outside trie data! Offset: %d\n", offset);
        return false;
    }
    uint16_t code = TDATA(offset);
    if (!code) {
        uprintf("find_longest_chain() Error: unexpected null code! Offset: %d\n", offset);
        return false;
    }
	// Match Node if bit 15 is set
	if (code & TRIE_MATCH_BIT) {
        // match nodes are side attachments, so decrease depth
        depth--;
        // If bit 14 is also set, there is a child node after the completion string
        if ((code & TRIE_BRANCH_BIT) && find_longest_chain(trie, res, offset+2, depth+1))
            return true;
        // If no better match found deeper, this is the result!
        res->completion_offset = TDATA(offset + 1);
        res->func_code = (code >> 11) & 7;
        res->num_backspaces = (code >> 7) & 15;
        res->complete_len = code & 127;        
        // Found a match so return true!
        return true;
	}
	// Branch Node (with multiple children) if bit 14 is set
	if (code & TRIE_BRANCH_BIT) {
        if (depth > key_buffer_size)
			return false;
		code &= TRIE_CODE_MASK;
        // Find child that matches our current buffer location
        const uint16_t cur_key = key_buffer[key_buffer_size - depth];
		for (; code; offset += 2, code = TDATA(offset)) {
            if (code == cur_key) {
                // 16bit offset to child node is built from next uint16_t
                const uint16_t child_offset = TDATA(offset+1);
                // Traverse down child node
                return find_longest_chain(trie, res, child_offset, depth+1);
            }
        }
        // Couldn't go deeper, so return false.
        return false;
	}
    // No high bits set, so this is a chain node
	// Travel down chain until we reach a zero byte, or we no longer match our buffer
	for (; code; depth++, code = TDATA(++offset)) {
		if (depth > key_buffer_size ||
            code != key_buffer[key_buffer_size - depth])
			return false;
	}
	// After a chain, there should be a leaf or branch
	return find_longest_chain(trie, res, offset+1, depth);
}
//////////////////////////////////////////////////////////////////////////////////////////
void record_send_key(uint16_t keycode)
{
    enqueue_keycode(keycode);
    send_key(keycode);
}
//////////////////////////////////////////////////////////////////////////////////////////
void handle_repeat_key()
{
    uint16_t keycode = KC_NO;
    for (int i = key_buffer_size - 1; i >= 0; --i) {
        keycode = key_buffer[i];
        if (!(keycode & SPECIAL_KEY_TRIECODE_0)) {
            break;
        }
    }
<<<<<<< HEAD
#ifdef SEQUENCE_TRANSFORM_LOG_GENERAL
    uprintf("repeat keycode: 0x%04X\n", keycode);
#endif
=======
>>>>>>> 5e0cddce
    if (keycode && !(keycode & SPECIAL_KEY_TRIECODE_0)) {
        dequeue_keycodes(1);
        enqueue_keycode(keycode);
        send_key(keycode);
    }
}
//////////////////////////////////////////////////////////////////////////////////////////
void handle_result(trie_t *trie, trie_search_result_t *res)
{
#ifdef SEQUENCE_TRANSFORM_LOG_GENERAL
    uprintf("search res: offset: %d, len: %d, bspaces: %d, func: %d\n",
            res->completion_offset, res->complete_len, res->num_backspaces, res->func_code);
#endif
    // bounds check completion data
    if (res->completion_offset + res->complete_len > trie->completions_size) {
        uprintf("ERROR: trying to read past end of completion data buffer! offset: %d, len: %d\n",
                res->completion_offset, res->complete_len);
        return;
    }
    // Send backspaces
    multi_tap(KC_BSPC, res->num_backspaces);
    // Send completion string
    bool ends_with_wordbreak = (res->complete_len > 0 && CDATA(res->completion_offset + res->complete_len - 1) == ' ');
    for (uint16_t i = res->completion_offset, end = i+res->complete_len; i < end; ++i) {
        char ascii_code = CDATA(i);
        send_key(char_to_keycode(ascii_code));
    }
    switch (res->func_code) {
        case 1:  // repeat
            handle_repeat_key();
            break;
        case 2:  // set one-shot shift
            set_oneshot_mods(MOD_LSFT);
            break;
        case 3:  // disable auto-wordbreak
            ends_with_wordbreak = false;
    }
    if (ends_with_wordbreak) {
        enqueue_keycode(KC_SPC);
    }
}

/**
 * @brief Performs sequence transform if a match is found in the trie
 *
 * @return true if sequence transform was performed
 */
bool perform_sequence_transform()
{
    // Do nothing if key buffer is empty
    if (!key_buffer_size)
        return false;

    // Look for chain matching our buffer in the trie.
    trie_search_result_t res  = {0, 0, 0, 0};
    if (find_longest_chain(&trie, &res, 0, 1)) {
        handle_result(&trie, &res);
        return true;
    }
    return false;
}

/**
 * @brief Process handler for sequence_transform feature.
 *
 * @param keycode Keycode registered by matrix press, per keymap
 * @param record keyrecord_t structure
 * @param special_key_start starting keycode index for special keys used in rules
 * @return true Continue processing keycodes, and send to host
 * @return false Stop processing keycodes, and don't send to host
 */
<<<<<<< HEAD
bool process_sequence_transform(uint16_t keycode, keyrecord_t *record, uint16_t special_key_start)
=======
bool process_context_magic(uint16_t keycode, keyrecord_t *record, uint16_t special_key_start)
>>>>>>> 5e0cddce
{
#if SEQUENCE_TRANSFORM_IDLE_TIMEOUT > 0
    sequence_timer = timer_read32();
#endif
    if (!record->event.pressed)
        return true;
    uint8_t mods = get_mods();
#ifndef NO_ACTION_ONESHOT
    mods |= get_oneshot_mods();
#endif
<<<<<<< HEAD
#ifdef SEQUENCE_TRANSFORM_LOG_GENERAL
    uprintf("pst keycode: 0x%04X\n", keycode);
#endif
    // If this is one of the special keycodes, convert to our internal trie code
    if (keycode >= special_key_start && keycode < special_key_start + SPECIAL_KEY_COUNT) {
        keycode = keycode - special_key_start + SPECIAL_KEY_TRIECODE_0;
    }
=======

    if (!record->event.pressed)
        return true;

    if (keycode >= special_key_start && keycode < special_key_start + SPECIAL_KEY_COUNT) {
        keycode = keycode - special_key_start + SPECIAL_KEY_TRIECODE_0;
    }

>>>>>>> 5e0cddce
    // keycode verification and extraction
    if (!process_check(&keycode, record, &mods))
        return true;

    // keycode buffer check
    switch (keycode) {
        case SPECIAL_KEY_TRIECODE_0 ... SPECIAL_KEY_TRIECODE_0 + SPECIAL_KEY_COUNT:
        case KC_A ... KC_0:
        case S(KC_1)... S(KC_0):
        case KC_MINUS ... KC_SLASH:
            // process normally
            break;
        case S(KC_MINUS)... S(KC_SLASH):
            // treat " (shifted ') as a word boundary
            if (keycode == S(KC_QUOTE)) keycode = KC_SPC;
            break;
        case KC_BSPC:
            // remove last character from the buffer
            reset_buffer();
            return true;
        default:
            // set word boundary if some other non-alpha key is pressed
            keycode = KC_SPC;
    }
#ifdef SEQUENCE_TRANSFORM_LOG_GENERAL
    uprintf("  translated keycode: 0x%04X (%c)\n", keycode, keycode_to_char(keycode));
#endif
    enqueue_keycode(keycode);
    if (perform_sequence_transform()) {
        // tell QMK to not process this key
        return false;
    } else {
        // TODO: search for rules
    }
    return true;
}<|MERGE_RESOLUTION|>--- conflicted
+++ resolved
@@ -12,21 +12,9 @@
 #include "quantum.h"
 #include "quantum_keycodes.h"
 #include "keycode_config.h"
-<<<<<<< HEAD
 #include "print.h"
 #include "utils.h"
 
-=======
-#include "send_string.h"
-#include "action_util.h"
-#include "print.h"
-#include "utils.h"
-
-// todo: compute max in script
-#define SEQUENCE_TRANSFORM_DICTIONARY_SIZE DICTIONARY_SIZE
-#define SPECIAL_KEY_COUNT SEQUENCE_TRANSFORM_COUNT
-#define SPECIAL_KEY_TRIECODE_0 0x0100
->>>>>>> 5e0cddce
 #define TDATA(L) pgm_read_word(&trie->data[L])
 #define CDATA(L) pgm_read_byte(&trie->completions[L])
 
@@ -298,12 +286,9 @@
             break;
         }
     }
-<<<<<<< HEAD
 #ifdef SEQUENCE_TRANSFORM_LOG_GENERAL
     uprintf("repeat keycode: 0x%04X\n", keycode);
 #endif
-=======
->>>>>>> 5e0cddce
     if (keycode && !(keycode & SPECIAL_KEY_TRIECODE_0)) {
         dequeue_keycodes(1);
         enqueue_keycode(keycode);
@@ -375,11 +360,7 @@
  * @return true Continue processing keycodes, and send to host
  * @return false Stop processing keycodes, and don't send to host
  */
-<<<<<<< HEAD
 bool process_sequence_transform(uint16_t keycode, keyrecord_t *record, uint16_t special_key_start)
-=======
-bool process_context_magic(uint16_t keycode, keyrecord_t *record, uint16_t special_key_start)
->>>>>>> 5e0cddce
 {
 #if SEQUENCE_TRANSFORM_IDLE_TIMEOUT > 0
     sequence_timer = timer_read32();
@@ -390,7 +371,6 @@
 #ifndef NO_ACTION_ONESHOT
     mods |= get_oneshot_mods();
 #endif
-<<<<<<< HEAD
 #ifdef SEQUENCE_TRANSFORM_LOG_GENERAL
     uprintf("pst keycode: 0x%04X\n", keycode);
 #endif
@@ -398,16 +378,6 @@
     if (keycode >= special_key_start && keycode < special_key_start + SPECIAL_KEY_COUNT) {
         keycode = keycode - special_key_start + SPECIAL_KEY_TRIECODE_0;
     }
-=======
-
-    if (!record->event.pressed)
-        return true;
-
-    if (keycode >= special_key_start && keycode < special_key_start + SPECIAL_KEY_COUNT) {
-        keycode = keycode - special_key_start + SPECIAL_KEY_TRIECODE_0;
-    }
-
->>>>>>> 5e0cddce
     // keycode verification and extraction
     if (!process_check(&keycode, record, &mods))
         return true;
