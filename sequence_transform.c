// Copyright 2021 Google LLC
// Copyright 2021 @filterpaper
// Copyright 2023 Pablo Martinez (@elpekenin) <elpekenin@elpekenin.dev>
// Copyright 2024 Guillaume Stordeur <guillaume.stordeur@gmail.com>
// Copyright 2024 Matt Skalecki <ikcelaks@gmail.com>
// Copyright 2024 QKekos <q.kekos.q@gmail.com>
// SPDX-License-Identifier: Apache-2.0
// Original source/inspiration: https://getreuer.info/posts/keyboards/autocorrection

#include <string.h>
#include "quantum.h"
#include "sequence_transform.h"
#include "sequence_transform_data.h"
#include "utils.h"

#ifndef SEQUENCE_TRANSFORM_GENERATOR_VERSION_0_1_0
    #error "sequence_transform_data.h was generated with an incompatible version of the generator script"
#endif

#define CDATA(L) pgm_read_byte(&trie->completions[L])

//////////////////////////////////////////////////////////////////
// Key history buffer
static struct st_key_action_t key_buffer_data[SEQUENCE_MAX_LENGTH] = {{KC_SPC, ST_DEFAULT_KEY_ACTION}};
static st_key_buffer_t key_buffer = {
    key_buffer_data,
    SEQUENCE_MAX_LENGTH,
    1
};

//////////////////////////////////////////////////////////////////////////////////////////
// Add KC_SPC on timeout
#if SEQUENCE_TRANSFORM_IDLE_TIMEOUT > 0
static uint32_t sequence_timer = 0;
void sequence_transform_task(void) {
    if (timer_elapsed32(sequence_timer) > SEQUENCE_TRANSFORM_IDLE_TIMEOUT) {
        st_key_buffer_reset(&key_buffer);
        sequence_timer = timer_read32();
    }
}
#endif

//////////////////////////////////////////////////////////////////
// Trie node and completion data
static st_trie_t trie = {
    DICTIONARY_SIZE,
    sequence_transform_data,
    COMPLETIONS_SIZE,
    sequence_transform_completions_data,
    COMPLETION_MAX_LENGTH,
    MAX_BACKSPACES
};

/**
 * @brief determine if context_magic should process this keypress,
 *        and remove any mods from keycode.
 *
 * @param keycode Keycode registered by matrix press, per keymap
 * @param record keyrecord_t structure
 * @param mods allow processing of mod status
 * @return true Allow context_magic
 * @return false Stop processing and escape from context_magic.
 */
bool st_process_check(uint16_t *keycode, keyrecord_t *record, uint8_t *mods) {
    // See quantum_keycodes.h for reference on these matched ranges.
    switch (*keycode) {
        // Exclude these keycodes from processing.
        case KC_LSFT:
        case KC_RSFT:
        case KC_CAPS:
        case QK_TO ... QK_TO_MAX:
        case QK_MOMENTARY ... QK_MOMENTARY_MAX:
        case QK_DEF_LAYER ... QK_DEF_LAYER_MAX:
        case QK_TOGGLE_LAYER ... QK_TOGGLE_LAYER_MAX:
        case QK_ONE_SHOT_LAYER ... QK_ONE_SHOT_LAYER_MAX:
        case QK_LAYER_TAP_TOGGLE ... QK_LAYER_TAP_TOGGLE_MAX:
        case QK_LAYER_MOD ... QK_LAYER_MOD_MAX:
        case QK_ONE_SHOT_MOD ... QK_ONE_SHOT_MOD_MAX:
            return false;

        // bake shift mod into keycode symbols
        case KC_1 ... KC_SLASH:
            if (*mods & MOD_MASK_SHIFT) {
                *keycode |= QK_LSFT;
            }
            return true;
        // Clear shift for alphas
        case LSFT(KC_A) ... LSFT(KC_Z):
        case RSFT(KC_A) ... RSFT(KC_Z):
            if (*keycode >= QK_LSFT && *keycode <= (QK_LSFT + 255)) {
                *mods |= MOD_LSFT;
            } else {
                *mods |= MOD_RSFT;
            }
            *keycode = QK_MODS_GET_BASIC_KEYCODE(*keycode); // Get the basic keycode.
            return true;
#ifndef NO_ACTION_TAPPING
        // Exclude tap-hold keys when they are held down
        // and mask for base keycode when they are tapped.
        case QK_LAYER_TAP ... QK_LAYER_TAP_MAX:
#    ifdef NO_ACTION_LAYER
            // Exclude Layer Tap, if layers are disabled
            // but action tapping is still enabled.
            return false;
#    else
            // Exclude hold keycode
            if (!record->tap.count) {
                return false;
            }
            *keycode = QK_LAYER_TAP_GET_TAP_KEYCODE(*keycode);
            break;
#    endif
        case QK_MOD_TAP ... QK_MOD_TAP_MAX:
            // Exclude hold keycode
            if (!record->tap.count) {
                return false;
            }
            *keycode = QK_MOD_TAP_GET_TAP_KEYCODE(*keycode);
            if (*mods & MOD_MASK_SHIFT) {
                *keycode |= QK_LSFT;
            }
            break;
#else
        case QK_MOD_TAP ... QK_MOD_TAP_MAX:
        case QK_LAYER_TAP ... QK_LAYER_TAP_MAX:
            // Exclude if disabled
            return false;
#endif
        // Exclude swap hands keys when they are held down
        // and mask for base keycode when they are tapped.
        case QK_SWAP_HANDS ... QK_SWAP_HANDS_MAX:
#ifdef SWAP_HANDS_ENABLE
            // Note: IS_SWAP_HANDS_KEYCODE() actually tests for the special action keycodes like SH_TOGG, SH_TT, ...,
            // which currently overlap the SH_T(kc) range.
            if (IS_SWAP_HANDS_KEYCODE(*keycode)
#    ifndef NO_ACTION_TAPPING
                || !record->tap.count
#    endif // NO_ACTION_TAPPING
            ) {
                return false;
            }
            *keycode = QK_SWAP_HANDS_GET_TAP_KEYCODE(*keycode);
            break;
#else
            // Exclude if disabled
            return false;
#endif
    }
    // Disable autocorrect while a mod other than shift is active.
    if ((*mods & ~MOD_MASK_SHIFT) != 0) {
#ifdef SEQUENCE_TRANSFORM_LOG_GENERAL
        uprintf("clearing buffer (mods: 0x%04X)\n", *mods);
#endif
        st_key_buffer_reset(&key_buffer);
        return false;
    }

    return true;
}
//////////////////////////////////////////////////////////////////////////////////////////
void st_record_send_key(uint16_t keycode) {
    st_key_buffer_push(&key_buffer, keycode);
    st_send_key(keycode);
}
//////////////////////////////////////////////////////////////////////////////////////////
<<<<<<< HEAD
void st_handle_repeat_key() {
    uint16_t keycode = KC_NO;
    for (int i = key_buffer.context_len - 1; i >= 0; --i) {
        keycode = key_buffer.data[i];
        if (!(keycode & SPECIAL_KEY_TRIECODE_0)) {
=======
void st_handle_repeat_key()
{
    struct st_key_action_t *keyaction = NULL;
    for (int i = 1; i < key_buffer.context_len; ++i) {
        keyaction = st_key_buffer_get(&key_buffer, i);
        if (!keyaction || keyaction->action_taken == ST_DEFAULT_KEY_ACTION) {
>>>>>>> e363d556
            break;
        }
    }
#ifdef SEQUENCE_TRANSFORM_LOG_GENERAL
    uprintf("repeat keycode: 0x%04X\n", keyaction->keypressed);
#endif
    if (keyaction) {
        *st_key_buffer_get(&key_buffer, 0) = *keyaction;
        st_send_key(keyaction->keypressed);
    }
}
//////////////////////////////////////////////////////////////////////////////////////////
void st_handle_result(st_trie_t *trie, st_trie_payload_t *res) {
#ifdef SEQUENCE_TRANSFORM_LOG_GENERAL
    uprintf("completion search res: index: %d, len: %d, bspaces: %d, func: %d\n",
            res->completion_index, res->completion_len, res->num_backspaces, res->func_code);
#endif
#if defined(RECORD_RULE_USAGE) && defined(CONSOLE_ENABLE)
    uprintf("used rule: hello world\n");
#endif
    // Send backspaces
    st_multi_tap(KC_BSPC, res->num_backspaces);
    // Send completion string
    const uint16_t completion_end = res->completion_index + res->completion_len;
    bool ends_with_wordbreak = (res->completion_len > 0 && CDATA(completion_end - 1) == ' ');
    for (uint16_t i = res->completion_index; i < completion_end; ++i) {
        char ascii_code = CDATA(i);
        st_send_key(st_char_to_keycode(ascii_code));
    }
    switch (res->func_code) {
        case 1:  // repeat
            st_handle_repeat_key();
            break;
        case 2:  // set one-shot shift
            set_oneshot_mods(MOD_LSFT);
            break;
        case 3:  // disable auto-wordbreak
            ends_with_wordbreak = false;
    }
    if (ends_with_wordbreak) {
        st_key_buffer_push(&key_buffer, KC_SPC);
    }
}

/**
 * @brief Performs sequence transform if a match is found in the trie
 *
 * @return true if sequence transform was performed
 */
bool st_perform() {
    // Get completion string from trie for our current key buffer.
    st_trie_payload_t res  = {0, 0, 0, 0};
    if (st_trie_get_completion(&trie, &key_buffer, &res)) {
        st_handle_result(&trie, &res);
        return true;
    }
    return false;
}

/**
 * @brief Process handler for sequence_transform feature.
 *
 * @param keycode Keycode registered by matrix press, per keymap
 * @param record keyrecord_t structure
 * @param special_key_start starting keycode index for special keys used in rules
 * @return true Continue processing keycodes, and send to host
 * @return false Stop processing keycodes, and don't send to host
 */
bool process_sequence_transform(uint16_t keycode, keyrecord_t *record, uint16_t special_key_start) {
#if SEQUENCE_TRANSFORM_IDLE_TIMEOUT > 0
    sequence_timer = timer_read32();
#endif
    if (!record->event.pressed)
        return true;
    uint8_t mods = get_mods();
#ifndef NO_ACTION_ONESHOT
    mods |= get_oneshot_mods();
#endif
#ifdef SEQUENCE_TRANSFORM_LOG_GENERAL
    uprintf("pst keycode: 0x%04X\n", keycode);
#endif
    // If this is one of the special keycodes, convert to our internal trie code
    if (keycode >= special_key_start && keycode < special_key_start + SEQUENCE_TRANSFORM_COUNT) {
        keycode = keycode - special_key_start + SPECIAL_KEY_TRIECODE_0;
    }
    // keycode verification and extraction
    if (!st_process_check(&keycode, record, &mods))
        return true;

    // keycode buffer check
    switch (keycode) {
        case SPECIAL_KEY_TRIECODE_0 ... SPECIAL_KEY_TRIECODE_0 + SEQUENCE_TRANSFORM_COUNT:
        case KC_A ... KC_0:
        case S(KC_1)... S(KC_0):
        case KC_MINUS ... KC_SLASH:
            // process normally
            break;
        case S(KC_MINUS)... S(KC_SLASH):
            // treat " (shifted ') as a word boundary
            if (keycode == S(KC_QUOTE)) keycode = KC_SPC;
            break;
        case KC_BSPC:
            // remove last character from the buffer
            // FIXME: proper logic here needs to be determined
            st_key_buffer_pop(&key_buffer, 1);
            //st_key_buffer_reset(&key_buffer);
            return true;
        default:
            // set word boundary if some other non-alpha key is pressed
            keycode = KC_SPC;
    }
#ifdef SEQUENCE_TRANSFORM_LOG_GENERAL
    uprintf("  translated keycode: 0x%04X (%c)\n", keycode, st_keycode_to_char(keycode));
#endif
    st_key_buffer_push(&key_buffer, keycode);
    if (st_perform()) {
        // tell QMK to not process this key
        return false;
    } else {
        // TODO: search for rules
    }
    return true;
}<|MERGE_RESOLUTION|>--- conflicted
+++ resolved
@@ -163,20 +163,12 @@
     st_send_key(keycode);
 }
 //////////////////////////////////////////////////////////////////////////////////////////
-<<<<<<< HEAD
-void st_handle_repeat_key() {
-    uint16_t keycode = KC_NO;
-    for (int i = key_buffer.context_len - 1; i >= 0; --i) {
-        keycode = key_buffer.data[i];
-        if (!(keycode & SPECIAL_KEY_TRIECODE_0)) {
-=======
 void st_handle_repeat_key()
 {
     struct st_key_action_t *keyaction = NULL;
     for (int i = 1; i < key_buffer.context_len; ++i) {
         keyaction = st_key_buffer_get(&key_buffer, i);
         if (!keyaction || keyaction->action_taken == ST_DEFAULT_KEY_ACTION) {
->>>>>>> e363d556
             break;
         }
     }
